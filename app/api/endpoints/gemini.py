--- conflicted
+++ resolved
@@ -202,7 +202,7 @@
                 logger.error(f"Error in codebase analysis: {str(e)}")
                 raise HTTPException(status_code=500, detail=f"Error analyzing codebase: {str(e)}")
 
-<<<<<<< HEAD
+
 class QuestionPayload(BaseModel):
     question: str
     code_context: Optional[str] = None
@@ -239,8 +239,3 @@
     
     # Return the answer from the service
     return {"answer": answer}
-=======
-    except Exception as e:
-        logger.error(f"Error explaining code: {str(e)}")
-        raise HTTPException(status_code=500, detail=str(e))
->>>>>>> 0410964b
